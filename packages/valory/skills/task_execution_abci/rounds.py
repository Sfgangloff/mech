--- conflicted
+++ resolved
@@ -18,20 +18,10 @@
 # ------------------------------------------------------------------------------
 
 """This package contains the rounds of TaskExecutionAbciApp."""
-<<<<<<< HEAD
-
-=======
->>>>>>> 3c1ab3f4
 from enum import Enum
 from typing import Dict, FrozenSet, Optional, Set, Tuple, cast
 
 from packages.valory.skills.abstract_round_abci.base import (
-<<<<<<< HEAD
-    AbciApp, AbciAppTransitionFunction, AppState, BaseSynchronizedData,
-    CollectSameUntilThresholdRound, DegenerateRound, EventToTimeout, get_name)
-from packages.valory.skills.task_execution_abci.payloads import \
-    TaskExecutionAbciPayload
-=======
     AbciApp,
     AbciAppTransitionFunction,
     AppState,
@@ -43,7 +33,6 @@
     get_name,
 )
 from packages.valory.skills.task_execution_abci.payloads import TaskExecutionAbciPayload
->>>>>>> 3c1ab3f4
 
 
 class Event(Enum):
@@ -68,26 +57,12 @@
         return cast(str, self.db.get_strict("most_voted_tx_hash"))
 
 
-<<<<<<< HEAD
-class TaskExecutionRound(CollectSameUntilThresholdRound):
-=======
 class TaskExecutionRound(CollectionRound):
->>>>>>> 3c1ab3f4
     """TaskExecutionRound"""
 
     payload_class = TaskExecutionAbciPayload
     synchronized_data_class = SynchronizedData
 
-<<<<<<< HEAD
-    ERROR_PAYLOAD = "ERROR"
-
-    def end_block(self) -> Optional[Tuple[BaseSynchronizedData, Event]]:
-        """Process the end of the block."""
-        if self.threshold_reached:
-            if self.most_voted_payload == TaskExecutionRound.ERROR_PAYLOAD:
-                return self.synchronized_data, Event.ERROR
-
-=======
     move_forward_payload: Optional[TaskExecutionAbciPayload] = None
 
     ERROR_PAYLOAD = "ERROR"
@@ -111,28 +86,16 @@
             return self.synchronized_data, Event.ERROR
 
         if self.move_forward_payload is not None:
->>>>>>> 3c1ab3f4
             synchronized_data = self.synchronized_data.update(
                 synchronized_data_class=SynchronizedData,
                 **{
                     get_name(
                         SynchronizedData.most_voted_tx_hash
-<<<<<<< HEAD
-                    ): self.most_voted_payload,
-                }
-            )
-            return synchronized_data, Event.DONE
-        if not self.is_majority_possible(
-            self.collection, self.synchronized_data.nb_participants
-        ):
-            return self.synchronized_data, Event.NO_MAJORITY
-=======
                     ): self.move_forward_payload.content,
                 }
             )
             return synchronized_data, Event.DONE
 
->>>>>>> 3c1ab3f4
         return None
 
 
