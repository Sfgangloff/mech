--- conflicted
+++ resolved
@@ -28,13 +28,7 @@
     "chat": ["gpt-3.5-turbo", "gpt-4"],
     "completion": ["text-davinci-002", "text-davinci-003"]
 }
-<<<<<<< HEAD
-
 ALLOWED_TOOLS = [PREFIX + value for values in ENGINES.values() for value in values]
-
-=======
-ALLOWED_TOOLS = [PREFIX + value for values in ENGINES.values() for value in values]
->>>>>>> a5418829
 
 def run(**kwargs) -> str:
     """Run the task"""
